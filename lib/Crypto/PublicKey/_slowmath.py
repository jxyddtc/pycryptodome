# -*- coding: utf-8 -*-
#
#  PubKey/RSA/_slowmath.py : Pure Python implementation of the RSA portions of _fastmath
#
# Written in 2008 by Dwayne C. Litzenberger <dlitz@dlitz.net>
#
# ===================================================================
# The contents of this file are dedicated to the public domain.  To
# the extent that dedication to the public domain is not available,
# everyone is granted a worldwide, perpetual, royalty-free,
# non-exclusive license to exercise all rights associated with the
# contents of this file for any purpose whatsoever.
# No rights are reserved.
#
# THE SOFTWARE IS PROVIDED "AS IS", WITHOUT WARRANTY OF ANY KIND,
# EXPRESS OR IMPLIED, INCLUDING BUT NOT LIMITED TO THE WARRANTIES OF
# MERCHANTABILITY, FITNESS FOR A PARTICULAR PURPOSE AND
# NONINFRINGEMENT. IN NO EVENT SHALL THE AUTHORS OR COPYRIGHT HOLDERS
# BE LIABLE FOR ANY CLAIM, DAMAGES OR OTHER LIABILITY, WHETHER IN AN
# ACTION OF CONTRACT, TORT OR OTHERWISE, ARISING FROM, OUT OF OR IN
# CONNECTION WITH THE SOFTWARE OR THE USE OR OTHER DEALINGS IN THE
# SOFTWARE.
# ===================================================================

"""Pure Python implementation of the RSA-related portions of Crypto.PublicKey._fastmath."""

__revision__ = "$Id$"

__all__ = ['rsa_construct']

import sys

<<<<<<< HEAD
from Crypto.Util.number import size, inverse, GCD
=======
if sys.version_info[0] == 2 and sys.version_info[1] == 1:
    from Crypto.Util.py21compat import *
from Crypto.Util.number import size, inverse
>>>>>>> b9658a26

class error(Exception):
    pass

class _RSAKey(object):
    def _blind(self, m, r):
        # compute r**e * m (mod n)
        return m * pow(r, self.e, self.n)

    def _unblind(self, m, r):
        # compute m / r (mod n)
        return inverse(r, self.n) * m % self.n

    def _decrypt(self, c):
        # compute c**d (mod n)
        if not self.has_private():
            raise TypeError("No private key")
        if (hasattr(self,'p') and hasattr(self,'q') and hasattr(self,'u')):
            m1 = pow(c, self.d % (self.p-1), self.p)
            m2 = pow(c, self.d % (self.q-1), self.q)
            h = m2 - m1
            if (h<0):
                h = h + self.q
            h = h*self.u % self.q
            return h*self.p+m1
        return pow(c, self.d, self.n)

    def _encrypt(self, m):
        # compute m**d (mod n)
        return pow(m, self.e, self.n)

    def _sign(self, m):   # alias for _decrypt
        if not self.has_private():
            raise TypeError("No private key")
        return self._decrypt(m)

    def _verify(self, m, sig):
        return self._encrypt(sig) == m

    def has_private(self):
        return hasattr(self, 'd')

    def size(self):
        """Return the maximum number of bits that can be encrypted"""
        return size(self.n) - 1

def rsa_construct(n, e, d=None, p=None, q=None, u=None):
    """Construct an RSAKey object"""
    assert isinstance(n, long)
    assert isinstance(e, long)
    assert isinstance(d, (long, type(None)))
    assert isinstance(p, (long, type(None)))
    assert isinstance(q, (long, type(None)))
    assert isinstance(u, (long, type(None)))
    obj = _RSAKey()
    obj.n = n
    obj.e = e
    if d is None:
        return obj
    obj.d = d
    if p is not None and q is not None:
        obj.p = p
        obj.q = q
    else:
        # Compute factors p and q from the private exponent d.
        # We assume that n has no more than two factors.
        # See 8.2.2(i) in Handbook of Applied Cryptography.
        ktot = d*e-1
        # The quantity d*e-1 is a multiple of phi(n), even,
        # and can be represented as t*2^s.
        t = ktot
        while t%2==0:
            t=t/2
        # Cycle through all multiplicative inverses in Zn.
        # The algorithm is non-deterministic, but there is a 50% chance
        # any candidate a leads to successful factoring.
        # See "Digitalized Signatures and Public Key Functions as Intractable
        # as Factorization", M. Rabin, 1979
        spotted = 0
        a = 2
        while not spotted and a<100:
            k = t
            # Cycle through all values a^{t*2^i}=a^k
            while k<ktot:
                cand = pow(a,k,n)
                # Check if a^k is a non-trivial root of unity (mod n)
                if cand!=1 and cand!=(n-1) and pow(cand,2,n)==1:
                    # We have found a number such that (cand-1)(cand+1)=0 (mod n).
                    # Either of the terms divides n.
                    obj.p = GCD(cand+1,n)
                    spotted = 1
                    break
                k = k*2
            # This value was not any good... let's try another!
            a = a+2
        if not spotted:
            raise ValueError("Unable to compute factors p and q from exponent d.")
        # Found !
        assert ((n % obj.p)==0)
        obj.q = n/obj.p
    if u is not None:
        obj.u = u
    else:
        obj.u = inverse(obj.p, obj.q)
    return obj

class _DSAKey(object):
    def size(self):
        """Return the maximum number of bits that can be encrypted"""
        return size(self.p) - 1

    def has_private(self):
        return hasattr(self, 'x')

    def _sign(self, m, k):   # alias for _decrypt
        # SECURITY TODO - We _should_ be computing SHA1(m), but we don't because that's the API.
        if not self.has_private():
            raise TypeError("No private key")
        if not (1L < k < self.q):
            raise ValueError("k is not between 2 and q-1")
        inv_k = inverse(k, self.q)   # Compute k**-1 mod q
        r = pow(self.g, k, self.p) % self.q  # r = (g**k mod p) mod q
        s = (inv_k * (m + self.x * r)) % self.q
        return (r, s)

    def _verify(self, m, r, s):
        # SECURITY TODO - We _should_ be computing SHA1(m), but we don't because that's the API.
        if not (0 < r < self.q) or not (0 < s < self.q):
            return False
        w = inverse(s, self.q)
        u1 = (m*w) % self.q
        u2 = (r*w) % self.q
        v = (pow(self.g, u1, self.p) * pow(self.y, u2, self.p) % self.p) % self.q
        return v == r

def dsa_construct(y, g, p, q, x=None):
    assert isinstance(y, long)
    assert isinstance(g, long)
    assert isinstance(p, long)
    assert isinstance(q, long)
    assert isinstance(x, (long, type(None)))
    obj = _DSAKey()
    obj.y = y
    obj.g = g
    obj.p = p
    obj.q = q
    if x is not None: obj.x = x
    return obj


# vim:set ts=4 sw=4 sts=4 expandtab:
<|MERGE_RESOLUTION|>--- conflicted
+++ resolved
@@ -30,13 +30,9 @@
 
 import sys
 
-<<<<<<< HEAD
-from Crypto.Util.number import size, inverse, GCD
-=======
 if sys.version_info[0] == 2 and sys.version_info[1] == 1:
     from Crypto.Util.py21compat import *
-from Crypto.Util.number import size, inverse
->>>>>>> b9658a26
+from Crypto.Util.number import size, inverse, GCD
 
 class error(Exception):
     pass
@@ -109,7 +105,7 @@
         # and can be represented as t*2^s.
         t = ktot
         while t%2==0:
-            t=t/2
+            t=divmod(t,2)[0]
         # Cycle through all multiplicative inverses in Zn.
         # The algorithm is non-deterministic, but there is a 50% chance
         # any candidate a leads to successful factoring.
@@ -136,7 +132,7 @@
             raise ValueError("Unable to compute factors p and q from exponent d.")
         # Found !
         assert ((n % obj.p)==0)
-        obj.q = n/obj.p
+        obj.q = divmod(n,obj.p)[0]
     if u is not None:
         obj.u = u
     else:
