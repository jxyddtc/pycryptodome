--- conflicted
+++ resolved
@@ -24,8 +24,8 @@
 
 __all__ = ['new', 'digest_size']
 
-<<<<<<< HEAD
 from Crypto.Util.wrapper import Wrapper
+from Crypto.Util.py3compat import *
 
 # The OID for SHA-224 is:
 #
@@ -34,9 +34,9 @@
 #			country(16) us(840) organization(1) gov(101) csor(3)
 #			nistalgorithm(4) hashalgs(2) 4
 #		}
-oid = '\x06\x09\x60\x86\x48\x01\x65\x03\x04\x02\x04'
+oid = b('\x06\x09\x60\x86\x48\x01\x65\x03\x04\x02\x04')
 
-def new(data=""):
+def new(data=b("")):
     obj = Wrapper(hashFactory, data)
     obj.oid = oid
     obj.new = globals()['new']
@@ -53,11 +53,4 @@
     hashFactory = _SHA224
 
 digest_size = 28
-=======
-from hashlib import sha224      # This will only work in versions of Python that support SHA224
-from Crypto.Util.py3compat import *
-def new(data=b("")):
-    return sha224(data)
-digest_size = new().digest_size
->>>>>>> b9658a26
 block_size = 64