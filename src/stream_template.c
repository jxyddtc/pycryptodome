--- conflicted
+++ resolved
@@ -77,13 +77,8 @@
 "Return a new " _MODULE_STRING " encryption object.";
 
 static char *kwlist[] = { "key",
-<<<<<<< HEAD
 #ifdef STREAM_CIPHER_NEEDS_NONCE
                           "nonce",
-=======
-#ifdef STREAM_CIPHER_NEEDS_IV
-                          "iv",
->>>>>>> aa32e3d6
 #endif
                           NULL};
 
@@ -93,37 +88,22 @@
 	unsigned char *key;
 	ALGobject * new;
 	int keylen;
-<<<<<<< HEAD
 #ifdef STREAM_CIPHER_NEEDS_NONCE
         unsigned char *nonce;
         int nonce_len=0;
-=======
-#ifdef STREAM_CIPHER_NEEDS_IV
-        unsigned char *IV;
-        int IVlen=0;
->>>>>>> aa32e3d6
 #endif
 
 	new = newALGobject();
 	if (!PyArg_ParseTupleAndKeywords(args, kwdict,
-<<<<<<< HEAD
-#ifdef STREAM_CIPHER_NEEDS_NONCE
-=======
-#ifdef STREAM_CIPHER_NEEDS_IV
->>>>>>> aa32e3d6
+#ifdef STREAM_CIPHER_NEEDS_NONCE
                                         "s#s#",
 #else
                                         "s#",
 #endif
                                          kwlist, 
 					 &key, &keylen
-<<<<<<< HEAD
 #ifdef STREAM_CIPHER_NEEDS_NONCE
                                          , &nonce, &nonce_len
-=======
-#ifdef STREAM_CIPHER_NEEDS_IV
-                                         , &IV, &IVlen
->>>>>>> aa32e3d6
 #endif
                                          ))
 	{
@@ -146,13 +126,8 @@
 		return NULL;
 	}
 	stream_init(&(new->st), key, keylen
-<<<<<<< HEAD
 #ifdef STREAM_CIPHER_NEEDS_NONCE
                 , nonce, nonce_len
-=======
-#ifdef STREAM_CIPHER_NEEDS_IV
-                , IV, IVlen
->>>>>>> aa32e3d6
 #endif
                 );
 	if (PyErr_Occurred())
