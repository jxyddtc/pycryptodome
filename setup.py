#! /usr/bin/env python
#
#  setup.py : Distutils setup script
#
#  Part of the Python Cryptography Toolkit
#
# ===================================================================
# Portions Copyright (c) 2001, 2002, 2003 Python Software Foundation;
# All Rights Reserved
#
# This file contains code from the Python 2.2 setup.py module (the
# "Original Code"), with modifications made after it was incorporated
# into PyCrypto (the "Modifications").
#
# To the best of our knowledge, the Python Software Foundation is the
# copyright holder of the Original Code, and has licensed it under the
# Python 2.2 license.  See the file LEGAL/copy/LICENSE.python-2.2 for
# details.
#
# The Modifications to this file are dedicated to the public domain.
# To the extent that dedication to the public domain is not available,
# everyone is granted a worldwide, perpetual, royalty-free,
# non-exclusive license to exercise all rights associated with the
# contents of this file for any purpose whatsoever.  No rights are
# reserved.
#
# THE SOFTWARE IS PROVIDED "AS IS", WITHOUT WARRANTY OF ANY KIND,
# EXPRESS OR IMPLIED, INCLUDING BUT NOT LIMITED TO THE WARRANTIES OF
# MERCHANTABILITY, FITNESS FOR A PARTICULAR PURPOSE AND
# NONINFRINGEMENT. IN NO EVENT SHALL THE AUTHORS OR COPYRIGHT HOLDERS
# BE LIABLE FOR ANY CLAIM, DAMAGES OR OTHER LIABILITY, WHETHER IN AN
# ACTION OF CONTRACT, TORT OR OTHERWISE, ARISING FROM, OUT OF OR IN
# CONNECTION WITH THE SOFTWARE OR THE USE OR OTHER DEALINGS IN THE
# SOFTWARE.
# ===================================================================

__revision__ = "$Id$"

from distutils import core
from distutils.ccompiler import new_compiler
from distutils.core import Extension, Command
from distutils.command.build import build
from distutils.command.build_ext import build_ext
<<<<<<< HEAD
import distutils
import tempfile
import os, sys
=======

import os, sys, re
>>>>>>> b9658a26
import struct

if sys.version[0:1] == '1':
    raise RuntimeError ("The Python Cryptography Toolkit requires "
                         "Python 2.x or 3.x to build.")

if sys.platform == 'win32':
    HTONS_LIBS = ['ws2_32']
    plat_ext = [
                Extension("Crypto.Random.OSRNG.winrandom",
                          libraries = HTONS_LIBS + ['advapi32'],
                          include_dirs=['src/'],
                          sources=["src/winrand.c"])
               ]
else:
    HTONS_LIBS = []
    plat_ext = []

# For test development: Set this to 1 to build with gcov support.
# Use "gcov -p -o build/temp.*/src build/temp.*/src/*.gcda" to build the
# .gcov files
USE_GCOV = 0


try:
    # Python 3
    from distutils.command.build_py import build_py_2to3 as build_py
except ImportError:
    # Python 2
    from distutils.command.build_py import build_py
# List of pure Python modules that will be excluded from the binary packages.
# The list consists of (package, module_name) tuples
<<<<<<< HEAD
from distutils.command.build_py import build_py
EXCLUDE_PY = []
#    ('Crypto.Hash', 'RIPEMD160'),  # Included for your amusement, but the C version is much faster.
#]

def libgmp_exists():
    '''Verify that the compiler and the linker can reach libgmp'''

    fname = tempfile.mktemp(".c")
    oname = tempfile.mktemp(".out")
    f = open(fname, 'w')
    f.write("""
    #include <gmp.h>

    int main(void)
    {
        mpz_init((void*)0);
        return 0;
    }
    """)
    f.close()

    result = 1
    try:
        compiler = distutils.ccompiler.new_compiler()
        distutils.sysconfig.customize_compiler(compiler)
        objects = compiler.compile([fname])
        compiler.link_executable(objects, oname, libraries=('gmp',) )
    except Exception:
        result = 0
    for f in objects+[fname, oname]:
        try: os.remove(f)
        except Exception: pass
=======
if sys.version_info[0] == 2:
    EXCLUDE_PY = []
else:
    EXCLUDE_PY = [
        # We don't want Py3k to choke on the 2.x compat code
        ('Crypto.Util', 'py21compat'), 
    ]
    if sys.platform != "win32": # Avoid nt.py, as 2to3 can't fix it w/o winrandom
        EXCLUDE_PY += [('Crypto.Random.OSRNG','nt')]

# Exclude SHA224/384/512 if they're not present (Python < 2.5)
try: from hashlib import sha224
except ImportError: EXCLUDE_PY += [('Crypto.Hash', 'SHA224')]
try: from hashlib import sha384
except ImportError: EXCLUDE_PY += [('Crypto.Hash', 'SHA384')]
try: from hashlib import sha512
except ImportError: EXCLUDE_PY += [('Crypto.Hash', 'SHA512')]

# Work around the print / print() issue with Python 2.x and 3.x. We only need
# to print at one point of the code, which makes this easy

def PrintErr(*args, **kwd):
    fout = kwd.get("file", sys.stderr)
    w = fout.write
    if args:
        w(str(args[0]))
        sep = kwd.get("sep", " ")
        for a in args[1:]:
            w(sep)
            w(str(a))
        w(kwd.get("end", "\n"))

# Functions for finding libraries and files, copied from Python's setup.py.

def find_file(filename, std_dirs, paths):
    """Searches for the directory where a given file is located,
    and returns a possibly-empty list of additional directories, or None
    if the file couldn't be found at all.

    'filename' is the name of a file, such as readline.h or libcrypto.a.
    'std_dirs' is the list of standard system directories; if the
        file is found in one of them, no additional directives are needed.
    'paths' is a list of additional locations to check; if the file is
        found in one of them, the resulting list will contain the directory.
    """

    # Check the standard locations
    for dir in std_dirs:
        f = os.path.join(dir, filename)
        if os.path.exists(f): return []

    # Check the additional directories
    for dir in paths:
        f = os.path.join(dir, filename)
        if os.path.exists(f):
            return [dir]

    # Not found anywhere
    return None

def find_library_file(compiler, libname, std_dirs, paths):
    filename = compiler.library_filename(libname, lib_type='shared')
    result = find_file(filename, std_dirs, paths)
    if result is not None: return result

    filename = compiler.library_filename(libname, lib_type='static')
    result = find_file(filename, std_dirs, paths)
>>>>>>> b9658a26
    return result

def endianness_macro():
    s = struct.pack("@I", 0x33221100)
    if s == "\x00\x11\x22\x33".encode():     # little endian
        return ('PCT_LITTLE_ENDIAN', 1)
    elif s == "\x33\x22\x11\x00".encode():   # big endian
        return ('PCT_BIG_ENDIAN', 1)
    raise AssertionError("Machine is neither little-endian nor big-endian")

class PCTBuildExt (build_ext):
    def build_extensions(self):
        # Detect which modules should be compiled
        self.detect_modules()

        # Tweak compiler options
        if self.compiler.compiler_type in ('unix', 'cygwin', 'mingw32'):
            # Tell GCC to compile using the C99 standard.
            self.__add_compiler_option("-std=c99")

            # Make assert() statements always work
            self.__remove_compiler_option("-DNDEBUG")

            # Choose our own optimization options
            for opt in ["-O", "-O0", "-O1", "-O2", "-O3", "-Os"]:
                self.__remove_compiler_option(opt)
            if self.debug:
                # Basic optimization is still needed when debugging to compile
                # the libtomcrypt code.
                self.__add_compiler_option("-O")
            else:
                # Speed up execution by tweaking compiler options.  This
                # especially helps the DES modules.
                self.__add_compiler_option("-O3")
                self.__add_compiler_option("-fomit-frame-pointer")
                # Don't include debug symbols unless debugging
                self.__remove_compiler_option("-g")
                # Don't include profiling information (incompatible with
                # -fomit-frame-pointer)
                self.__remove_compiler_option("-pg")
            if USE_GCOV:
                self.__add_compiler_option("-fprofile-arcs")
                self.__add_compiler_option("-ftest-coverage")
                self.compiler.libraries += ['gcov']

        # Call the superclass's build_extensions method
        build_ext.build_extensions(self)

    def detect_modules (self):
        # Read the config.h file (usually generated by autoconf)
        if self.compiler.compiler_type == 'msvc':
            # Add special include directory for MSVC (because MSVC is special)
            self.compiler.include_dirs.insert(0, "src/inc-msvc/")
<<<<<<< HEAD

        # Detect libgmp and don't build _fastmath if it is missing.
        if not libgmp_exists():
            print >>sys.stderr, "warning: GMP library not found; Not building Crypto.PublicKey._fastmath."
=======
            ac = self.__read_autoconf("src/inc-msvc/config.h")
        else:
            ac = self.__read_autoconf("src/config.h")

        # Detect libgmp or libmpir and don't build _fastmath if both are missing.
        if ac.get("HAVE_LIBGMP"):
            # Default; no changes needed
            pass
        elif ac.get("HAVE_LIBMPIR"):
            # Change library to libmpir if libgmp is missing
            self.__change_extension_lib(["Crypto.PublicKey._fastmath"],
                ['mpir'])
            # And if this is MSVC, we need to add a linker option
            # to make a static libmpir link well into a dynamic _fastmath
            if self.compiler.compiler_type == 'msvc':
                self.__add_extension_link_option(["Crypto.PublicKey._fastmath"],
                    ["/NODEFAULTLIB:LIBCMT"])
        else:
            # No MP library; use _slowmath.
            PrintErr ("warning: GMP or MPIR library not found; Not building "+
                "Crypto.PublicKey._fastmath.")
>>>>>>> b9658a26
            self.__remove_extensions(["Crypto.PublicKey._fastmath"])

    def __add_extension_link_option(self, names, options):
        """Add linker options for the specified extension(s)"""
        i = 0
        while i < len(self.extensions):
            if self.extensions[i].name in names:
                self.extensions[i].extra_link_args = options
            i += 1

    def __change_extension_lib(self, names, libs):
        """Change the libraries to be used for the specified extension(s)"""
        i = 0
        while i < len(self.extensions):
           if self.extensions[i].name in names:
                self.extensions[i].libraries = libs
           i += 1

    def __remove_extensions(self, names):
        """Remove the specified extension(s) from the list of extensions
       to build"""
        i = 0
        while i < len(self.extensions):
            if self.extensions[i].name in names:
                del self.extensions[i]
                continue
            i += 1

    def __remove_compiler_option(self, option):
        """Remove the specified compiler option.

        Return true if the option was found.  Return false otherwise.
        """
        found = 0
        for attrname in ('compiler', 'compiler_so'):
            compiler = getattr(self.compiler, attrname, None)
            if compiler is not None:
                while option in compiler:
                    compiler.remove(option)
                    found += 1
        return found

    def __add_compiler_option(self, option):
        for attrname in ('compiler', 'compiler_so'):
            compiler = getattr(self.compiler, attrname, None)
            if compiler is not None:
                compiler.append(option)

    def __read_autoconf(self, filename):
        rx_define = re.compile(r"""^#define (\S+) (?:(\d+)|(".*"))$""")

        result = {}
        f = open(filename, "r")
        try:
            config_lines = f.read().replace("\r\n", "\n").split("\n")
            for line in config_lines:
                m = rx_define.search(line)
                if not m: continue
                sym = m.group(1)
                n = m.group(2)
                s = m.group(3)
                if n:
                    result[sym] = int(n)
                elif s:
                    result[sym] = eval(s)     # XXX - hack to unescape C-style string
                else:
                    continue
        finally:
            f.close()
        return result

class PCTBuild(build):
    def has_configure(self):
        compiler = new_compiler(compiler=self.compiler)
        return compiler.compiler_type != 'msvc'

    sub_commands = [ ('build_configure', has_configure) ] + build.sub_commands

class PCTBuildConfigure(Command):
    description = "Generate config.h using ./configure (autoconf)"

    def initialize_options(self):
        pass

    def finalize_options(self):
        pass

    def run(self):
        if not os.path.exists("config.status"):
            if os.system("chmod 0755 configure") != 0:
                raise RuntimeError("chmod error")
            cmd = "sh configure"    # we use "sh" here so that it'll work on mingw32 with standard python.org binaries
            if self.verbose < 1:
                cmd += " -q"
            if os.system(cmd) != 0:
                raise RuntimeError("autoconf error")

class PCTBuildPy(build_py):
    def find_package_modules(self, package, package_dir, *args, **kwargs):
        modules = build_py.find_package_modules(self, package, package_dir,
            *args, **kwargs)

        # Exclude certain modules
        retval = []
        for item in modules:
            pkg, module = item[:2]
            if (pkg, module) in EXCLUDE_PY:
                continue
            retval.append(item)
        return retval


class TestCommand(Command):

    description = "Run self-test"

    # Long option name, short option name, description
    user_options = [
        ('skip-slow-tests', None,
            'Skip slow tests'),
        ('module=', 'm', 'Test a single module (e.g. Cipher, PublicKey)')
    ]

    def initialize_options(self):
        self.build_dir = None
        self.skip_slow_tests = None
        self.module = None

    def finalize_options(self):
        self.set_undefined_options('install', ('build_lib', 'build_dir'))
        self.config = {'slow_tests': not self.skip_slow_tests}

    def run(self):
        # Run SelfTest
        self.announce("running self-tests")
        old_path = sys.path[:]
        try:
            sys.path.insert(0, self.build_dir)
            from Crypto import SelfTest
            moduleObj = None
            if self.module:
                if self.module.count('.')==0:
                    # Test a whole a sub-package
                    full_module = "Crypto.SelfTest." + self.module
                    module_name = self.module
                else:
                    # Test only a module
                    # Assume only one dot is present
                    comps = self.module.split('.')
                    module_name = "test_" + comps[1]
                    full_module = "Crypto.SelfTest." + comps[0] + "." + module_name
                # Import sub-package or module
                moduleObj = __import__( full_module, globals(), locals(), module_name )
            SelfTest.run(module=moduleObj, verbosity=self.verbose, stream=sys.stdout, config=self.config)
        finally:
            # Restore sys.path
            sys.path[:] = old_path

        # Run slower self-tests
        self.announce("running extended self-tests")

kw = {'name':"pycrypto",
      'version':"2.3",  # See also: lib/Crypto/__init__.py
      'description':"Cryptographic modules for Python.",
      'author':"Dwayne C. Litzenberger",
      'author_email':"dlitz@dlitz.net",
      'url':"http://www.pycrypto.org/",

      'cmdclass' : {'build': PCTBuild, 'build_configure': PCTBuildConfigure, 'build_ext':PCTBuildExt, 'build_py': PCTBuildPy, 'test': TestCommand },
      'packages' : ["Crypto", "Crypto.Hash", "Crypto.Cipher", "Crypto.Util",
                  "Crypto.Random",
                  "Crypto.Random.Fortuna",
                  "Crypto.Random.OSRNG",
                  "Crypto.SelfTest",
                  "Crypto.SelfTest.Cipher",
                  "Crypto.SelfTest.Hash",
                  "Crypto.SelfTest.Protocol",
                  "Crypto.SelfTest.PublicKey",
                  "Crypto.SelfTest.Random",
                  "Crypto.SelfTest.Random.Fortuna",
                  "Crypto.SelfTest.Random.OSRNG",
                  "Crypto.SelfTest.Util",
                  "Crypto.SelfTest.Signature",
                  "Crypto.Protocol",
                  "Crypto.PublicKey",
                  "Crypto.Signature"],
      'package_dir' : { "Crypto": "lib/Crypto" },
      'ext_modules': plat_ext + [
            # _fastmath (uses GNU mp library)
            Extension("Crypto.PublicKey._fastmath",
                      include_dirs=['src/','/usr/include/'],
                      libraries=['gmp'],
                      sources=["src/_fastmath.c"]),

            # Hash functions
            Extension("Crypto.Hash._MD2",
                      include_dirs=['src/'],
                      sources=["src/MD2.c"]),
            Extension("Crypto.Hash._MD4",
                      include_dirs=['src/'],
                      sources=["src/MD4.c"]),
            Extension("Crypto.Hash._SHA256",
                      include_dirs=['src/'],
                      sources=["src/SHA256.c"]),
            Extension("Crypto.Hash._SHA224",
                      include_dirs=['src/'],
                      sources=["src/SHA224.c"]),
            Extension("Crypto.Hash._SHA384",
                      include_dirs=['src/'],
                      sources=["src/SHA384.c"]),
            Extension("Crypto.Hash._SHA512",
                      include_dirs=['src/'],
                      sources=["src/SHA512.c"]),
            Extension("Crypto.Hash._RIPEMD160",
                      include_dirs=['src/'],
                      sources=["src/RIPEMD160.c"],
                      define_macros=[endianness_macro()]),

            # Block encryption algorithms
            Extension("Crypto.Cipher.AES",
                      include_dirs=['src/'],
                      sources=["src/AES.c"]),
            Extension("Crypto.Cipher.ARC2",
                      include_dirs=['src/'],
                      sources=["src/ARC2.c"]),
            Extension("Crypto.Cipher.Blowfish",
                      include_dirs=['src/'],
                      sources=["src/Blowfish.c"]),
            Extension("Crypto.Cipher.CAST",
                      include_dirs=['src/'],
                      sources=["src/CAST.c"]),
            Extension("Crypto.Cipher.DES",
                      include_dirs=['src/', 'src/libtom/'],
                      sources=["src/DES.c"]),
            Extension("Crypto.Cipher.DES3",
                      include_dirs=['src/', 'src/libtom/'],
                      sources=["src/DES3.c"]),

            # Stream ciphers
            Extension("Crypto.Cipher.ARC4",
                      include_dirs=['src/'],
                      sources=["src/ARC4.c"]),
            Extension("Crypto.Cipher.XOR",
                      include_dirs=['src/'],
                      sources=["src/XOR.c"]),

            # Utility modules
            Extension("Crypto.Util.strxor",
                      include_dirs=['src/'],
                      sources=['src/strxor.c']),

            # Counter modules
            Extension("Crypto.Util._counter",
                      include_dirs=['src/'],
                      sources=['src/_counter.c']),
    ]
}

# If we're running Python 2.3, add extra information
if hasattr(core, 'setup_keywords'):
    if 'classifiers' in core.setup_keywords:
        kw['classifiers'] = [
          'Development Status :: 4 - Beta',
          'License :: Public Domain',
          'Intended Audience :: Developers',
          'Operating System :: Unix',
          'Operating System :: Microsoft :: Windows',
          'Operating System :: MacOS :: MacOS X',
          'Topic :: Security :: Cryptography',
          ]
    if 'download_url' in core.setup_keywords:
        kw['download_url'] = ('http://www.pycrypto.org/files/'
                              '%s-%s.tar.gz' % (kw['name'], kw['version']) )

core.setup(**kw)

def touch(path):
    import os, time
    now = time.time()
    try:
        # assume it's there
        os.utime(path, (now, now))
    except os.error:
        PrintErr("Failed to update timestamp of "+path)

# PY3K: Workaround for winrandom.pyd not existing during the first pass.
# It needs to be there for 2to3 to fix the import in nt.py
if (sys.platform == 'win32' and sys.version_info[0] == 3 and
    'build' in sys.argv[1:]):
    PrintErr("\nSecond pass to allow 2to3 to fix nt.py. No cause for alarm.\n")
    touch("./lib/Crypto/Random/OSRNG/nt.py")
    core.setup(**kw)<|MERGE_RESOLUTION|>--- conflicted
+++ resolved
@@ -41,14 +41,7 @@
 from distutils.core import Extension, Command
 from distutils.command.build import build
 from distutils.command.build_ext import build_ext
-<<<<<<< HEAD
-import distutils
-import tempfile
-import os, sys
-=======
-
 import os, sys, re
->>>>>>> b9658a26
 import struct
 
 if sys.version[0:1] == '1':
@@ -79,43 +72,9 @@
 except ImportError:
     # Python 2
     from distutils.command.build_py import build_py
+
 # List of pure Python modules that will be excluded from the binary packages.
 # The list consists of (package, module_name) tuples
-<<<<<<< HEAD
-from distutils.command.build_py import build_py
-EXCLUDE_PY = []
-#    ('Crypto.Hash', 'RIPEMD160'),  # Included for your amusement, but the C version is much faster.
-#]
-
-def libgmp_exists():
-    '''Verify that the compiler and the linker can reach libgmp'''
-
-    fname = tempfile.mktemp(".c")
-    oname = tempfile.mktemp(".out")
-    f = open(fname, 'w')
-    f.write("""
-    #include <gmp.h>
-
-    int main(void)
-    {
-        mpz_init((void*)0);
-        return 0;
-    }
-    """)
-    f.close()
-
-    result = 1
-    try:
-        compiler = distutils.ccompiler.new_compiler()
-        distutils.sysconfig.customize_compiler(compiler)
-        objects = compiler.compile([fname])
-        compiler.link_executable(objects, oname, libraries=('gmp',) )
-    except Exception:
-        result = 0
-    for f in objects+[fname, oname]:
-        try: os.remove(f)
-        except Exception: pass
-=======
 if sys.version_info[0] == 2:
     EXCLUDE_PY = []
 else:
@@ -125,14 +84,6 @@
     ]
     if sys.platform != "win32": # Avoid nt.py, as 2to3 can't fix it w/o winrandom
         EXCLUDE_PY += [('Crypto.Random.OSRNG','nt')]
-
-# Exclude SHA224/384/512 if they're not present (Python < 2.5)
-try: from hashlib import sha224
-except ImportError: EXCLUDE_PY += [('Crypto.Hash', 'SHA224')]
-try: from hashlib import sha384
-except ImportError: EXCLUDE_PY += [('Crypto.Hash', 'SHA384')]
-try: from hashlib import sha512
-except ImportError: EXCLUDE_PY += [('Crypto.Hash', 'SHA512')]
 
 # Work around the print / print() issue with Python 2.x and 3.x. We only need
 # to print at one point of the code, which makes this easy
@@ -147,44 +98,6 @@
             w(sep)
             w(str(a))
         w(kwd.get("end", "\n"))
-
-# Functions for finding libraries and files, copied from Python's setup.py.
-
-def find_file(filename, std_dirs, paths):
-    """Searches for the directory where a given file is located,
-    and returns a possibly-empty list of additional directories, or None
-    if the file couldn't be found at all.
-
-    'filename' is the name of a file, such as readline.h or libcrypto.a.
-    'std_dirs' is the list of standard system directories; if the
-        file is found in one of them, no additional directives are needed.
-    'paths' is a list of additional locations to check; if the file is
-        found in one of them, the resulting list will contain the directory.
-    """
-
-    # Check the standard locations
-    for dir in std_dirs:
-        f = os.path.join(dir, filename)
-        if os.path.exists(f): return []
-
-    # Check the additional directories
-    for dir in paths:
-        f = os.path.join(dir, filename)
-        if os.path.exists(f):
-            return [dir]
-
-    # Not found anywhere
-    return None
-
-def find_library_file(compiler, libname, std_dirs, paths):
-    filename = compiler.library_filename(libname, lib_type='shared')
-    result = find_file(filename, std_dirs, paths)
-    if result is not None: return result
-
-    filename = compiler.library_filename(libname, lib_type='static')
-    result = find_file(filename, std_dirs, paths)
->>>>>>> b9658a26
-    return result
 
 def endianness_macro():
     s = struct.pack("@I", 0x33221100)
@@ -237,12 +150,6 @@
         if self.compiler.compiler_type == 'msvc':
             # Add special include directory for MSVC (because MSVC is special)
             self.compiler.include_dirs.insert(0, "src/inc-msvc/")
-<<<<<<< HEAD
-
-        # Detect libgmp and don't build _fastmath if it is missing.
-        if not libgmp_exists():
-            print >>sys.stderr, "warning: GMP library not found; Not building Crypto.PublicKey._fastmath."
-=======
             ac = self.__read_autoconf("src/inc-msvc/config.h")
         else:
             ac = self.__read_autoconf("src/config.h")
@@ -264,7 +171,6 @@
             # No MP library; use _slowmath.
             PrintErr ("warning: GMP or MPIR library not found; Not building "+
                 "Crypto.PublicKey._fastmath.")
->>>>>>> b9658a26
             self.__remove_extensions(["Crypto.PublicKey._fastmath"])
 
     def __add_extension_link_option(self, names, options):
